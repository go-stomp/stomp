--- conflicted
+++ resolved
@@ -1,15 +1,9 @@
 package client
 
 import (
-<<<<<<< HEAD
 	. "gopkg.in/check.v1"
-	"gopkg.in/stomp.v1"
-	"gopkg.in/stomp.v1/frame"
-=======
 	"gopkg.in/stomp.v2"
 	"gopkg.in/stomp.v2/frame"
-	. "launchpad.net/gocheck"
->>>>>>> c4f971ac
 )
 
 type FrameSuite struct{}
