--- conflicted
+++ resolved
@@ -1,10 +1,6 @@
 package client
 
 import (
-<<<<<<< HEAD
-	"gopkg.in/stomp.v1"
-=======
->>>>>>> c4f971ac
 	"strconv"
 
 	"gopkg.in/stomp.v2/frame"
