package client

import (
<<<<<<< HEAD
	"gopkg.in/stomp.v1"
	"gopkg.in/stomp.v1/frame"
=======
>>>>>>> c4f971ac
	"regexp"
	"sort"
	"strconv"
	"strings"

	"gopkg.in/stomp.v2"
	"gopkg.in/stomp.v2/frame"
)

const (
	// Maximum permitted heart-beat timeout, about 11.5 days.
	// Any client CONNECT frame with a larger value than this
	// will be rejected.
	maxHeartBeat = 999999999
)

var (
	// Regexp for heart-beat header value
	heartBeatRegexp = regexp.MustCompile("^[0-9]{1,9},[0-9]{1,9}$")
)

// Determine the most acceptable version based on the accept-version
// header of a CONNECT or STOMP frame.
//
// Returns stomp.V10 if a CONNECT frame and the accept-version header is missing.
//
// Returns an error if the frame is not a CONNECT or STOMP frame, or
// if the accept-header is malformed or does not contain any compatible
// version numbers. Also returns an error if the accept-header is missing
// for a STOMP frame.
//
// Otherwise, returns the highest compatible version specified in the
// accept-version header. Compatible versions are V1_0, V1_1 and V1_2.
func determineVersion(f *frame.Frame) (version stomp.Version, err error) {
	// frame can be CONNECT or STOMP with slightly different
	// handling of accept-verion for each
	isConnect := f.Command == frame.CONNECT

	if !isConnect && f.Command != frame.STOMP {
		err = notConnectFrame
		return
	}

	// start with an error, and remove if successful
	err = unknownVersion

	if acceptVersion, ok := f.Header.Contains(frame.AcceptVersion); ok {
		// sort the versions so that the latest version comes last
		versions := strings.Split(acceptVersion, ",")
		sort.Strings(versions)
		for _, v := range versions {
			switch stomp.Version(v) {
			case stomp.V10:
				version = stomp.V10
				err = nil
			case stomp.V11:
				version = stomp.V11
				err = nil
			case stomp.V12:
				version = stomp.V12
				err = nil
			}
		}
	} else {
		// CONNECT frames can be missing the accept-version header,
		// we assume V1.0 in this case. STOMP frames were introduced
		// in V1.1, so they must have an accept-version header.
		if isConnect {
			// no "accept-version" header, so we assume 1.0
			version = stomp.V10
			err = nil
		} else {
			err = missingHeader(frame.AcceptVersion)
		}
	}
	return
}

// Determine the heart-beat values in a CONNECT or STOMP frame.
//
// Returns 0,0 if the heart-beat header is missing. Otherwise
// returns the cx and cy values in the frame.
//
// Returns an error if the heart-beat header is malformed, or if
// the frame is not a CONNECT or STOMP frame. In this implementation,
// a heart-beat header is considered malformed if either cx or cy
// is greater than MaxHeartBeat.
func getHeartBeat(f *frame.Frame) (cx, cy int, err error) {
	if f.Command != frame.CONNECT &&
		f.Command != frame.STOMP &&
		f.Command != frame.CONNECTED {
		err = invalidOperationForFrame
		return
	}
	if heartBeat, ok := f.Header.Contains(frame.HeartBeat); ok {
		if !heartBeatRegexp.MatchString(heartBeat) {
			err = invalidHeartBeat
			return
		}

		// no error checking here because we are confident
		// that everything will work because the regexp matches.
		slice := strings.Split(heartBeat, ",")
		value1, _ := strconv.ParseUint(slice[0], 10, 32)
		value2, _ := strconv.ParseUint(slice[1], 10, 32)
		cx = int(value1)
		cy = int(value2)
	} else {
		// heart-beat header not present
		// this else clause is not necessary, but
		// included for clarity.
		cx = 0
		cy = 0
	}
	return
}<|MERGE_RESOLUTION|>--- conflicted
+++ resolved
@@ -1,11 +1,6 @@
 package client
 
 import (
-<<<<<<< HEAD
-	"gopkg.in/stomp.v1"
-	"gopkg.in/stomp.v1/frame"
-=======
->>>>>>> c4f971ac
 	"regexp"
 	"sort"
 	"strconv"
