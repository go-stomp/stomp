package stomp

import (
	"fmt"
	"io"
	"time"

<<<<<<< HEAD
	. "gopkg.in/check.v1"
	"gopkg.in/stomp.v1/frame"
	"gopkg.in/stomp.v1/testutil"
=======
	"gopkg.in/stomp.v2/frame"
	"gopkg.in/stomp.v2/testutil"
	. "launchpad.net/gocheck"
>>>>>>> c4f971ac
)

type fakeReaderWriter struct {
	reader *frame.Reader
	writer *frame.Writer
	conn   io.ReadWriteCloser
}

func (rw *fakeReaderWriter) Read() (*frame.Frame, error) {
	return rw.reader.Read()
}

func (rw *fakeReaderWriter) Write(f *frame.Frame) error {
	return rw.writer.Write(f)
}

func (rw *fakeReaderWriter) Close() error {
	return rw.conn.Close()
}

func (s *StompSuite) Test_unsuccessful_connect(c *C) {
	fc1, fc2 := testutil.NewFakeConn(c)
	stop := make(chan struct{})

	go func() {
		defer func() {
			fc2.Close()
			close(stop)
		}()

		reader := frame.NewReader(fc2)
		writer := frame.NewWriter(fc2)
		f1, err := reader.Read()
		c.Assert(err, IsNil)
		c.Assert(f1.Command, Equals, "CONNECT")
		f2 := frame.New("ERROR", "message", "auth-failed")
		writer.Write(f2)
	}()

	conn, err := Connect(fc1)
	c.Assert(conn, IsNil)
	c.Assert(err, ErrorMatches, "auth-failed")
}

func (s *StompSuite) Test_successful_connect_and_disconnect(c *C) {
	testcases := []struct {
		Options           []func(*Conn) error
		NegotiatedVersion string
		ExpectedVersion   Version
		ExpectedSession   string
		ExpectedHost      string
		ExpectedServer    string
	}{
		{
			Options:         []func(*Conn) error{ConnOpt.Host("the-server")},
			ExpectedVersion: "1.0",
			ExpectedSession: "",
			ExpectedHost:    "the-server",
			ExpectedServer:  "some-server/1.1",
		},
		{
			Options:           []func(*Conn) error{},
			NegotiatedVersion: "1.1",
			ExpectedVersion:   "1.1",
			ExpectedSession:   "the-session",
			ExpectedHost:      "the-server",
		},
		{
			Options:           []func(*Conn) error{ConnOpt.Host("xxx")},
			NegotiatedVersion: "1.2",
			ExpectedVersion:   "1.2",
			ExpectedSession:   "the-session",
			ExpectedHost:      "xxx",
		},
	}

	for _, tc := range testcases {
		resetId()
		fc1, fc2 := testutil.NewFakeConn(c)
		stop := make(chan struct{})

		go func() {
			defer func() {
				fc2.Close()
				close(stop)
			}()
			reader := frame.NewReader(fc2)
			writer := frame.NewWriter(fc2)

			f1, err := reader.Read()
			c.Assert(err, IsNil)
			c.Assert(f1.Command, Equals, "CONNECT")
			host, _ := f1.Header.Contains("host")
			c.Check(host, Equals, tc.ExpectedHost)
			connectedFrame := frame.New("CONNECTED")
			if tc.NegotiatedVersion != "" {
				connectedFrame.Header.Add("version", tc.NegotiatedVersion)
			}
			if tc.ExpectedSession != "" {
				connectedFrame.Header.Add("session", tc.ExpectedSession)
			}
			if tc.ExpectedServer != "" {
				connectedFrame.Header.Add("server", tc.ExpectedServer)
			}
			writer.Write(connectedFrame)

			f2, err := reader.Read()
			c.Assert(err, IsNil)
			c.Assert(f2.Command, Equals, "DISCONNECT")
			receipt, _ := f2.Header.Contains("receipt")
			c.Check(receipt, Equals, "1")

			writer.Write(frame.New("RECEIPT", frame.ReceiptId, "1"))
		}()

		client, err := Connect(fc1, tc.Options...)
		c.Assert(err, IsNil)
		c.Assert(client, NotNil)
		c.Assert(client.Version(), Equals, tc.ExpectedVersion)
		c.Assert(client.Session(), Equals, tc.ExpectedSession)
		c.Assert(client.Server(), Equals, tc.ExpectedServer)

		err = client.Disconnect()
		c.Assert(err, IsNil)

		<-stop
	}
}

func (s *StompSuite) Test_successful_connect_with_nonstandard_header(c *C) {
	resetId()
	fc1, fc2 := testutil.NewFakeConn(c)
	stop := make(chan struct{})

	go func() {
		defer func() {
			fc2.Close()
			close(stop)
		}()
		reader := frame.NewReader(fc2)
		writer := frame.NewWriter(fc2)

		f1, err := reader.Read()
		c.Assert(err, IsNil)
		c.Assert(f1.Command, Equals, "CONNECT")
		c.Assert(f1.Header.Get("login"), Equals, "guest")
		c.Assert(f1.Header.Get("passcode"), Equals, "guest")
		c.Assert(f1.Header.Get("host"), Equals, "/")
		c.Assert(f1.Header.Get("x-max-length"), Equals, "50")
		connectedFrame := frame.New("CONNECTED")
		connectedFrame.Header.Add("session", "session-0voRHrG-VbBedx1Gwwb62Q")
		connectedFrame.Header.Add("heart-beat", "0,0")
		connectedFrame.Header.Add("server", "RabbitMQ/3.2.1")
		connectedFrame.Header.Add("version", "1.0")
		writer.Write(connectedFrame)

		f2, err := reader.Read()
		c.Assert(err, IsNil)
		c.Assert(f2.Command, Equals, "DISCONNECT")
		receipt, _ := f2.Header.Contains("receipt")
		c.Check(receipt, Equals, "1")

		writer.Write(frame.New("RECEIPT", frame.ReceiptId, "1"))
	}()

	client, err := Connect(fc1,
		ConnOpt.Login("guest", "guest"),
		ConnOpt.Host("/"),
		ConnOpt.Header(frame.NewHeader("x-max-length", "50")))
	c.Assert(err, IsNil)
	c.Assert(client, NotNil)
	c.Assert(client.Version(), Equals, V10)
	c.Assert(client.Session(), Equals, "session-0voRHrG-VbBedx1Gwwb62Q")
	c.Assert(client.Server(), Equals, "RabbitMQ/3.2.1")

	err = client.Disconnect()
	c.Assert(err, IsNil)

	<-stop
}

// Sets up a connection for testing
func connectHelper(c *C, version Version) (*Conn, *fakeReaderWriter) {
	fc1, fc2 := testutil.NewFakeConn(c)
	stop := make(chan struct{})

	reader := frame.NewReader(fc2)
	writer := frame.NewWriter(fc2)

	go func() {
		f1, err := reader.Read()
		c.Assert(err, IsNil)
		c.Assert(f1.Command, Equals, "CONNECT")
		f2 := frame.New("CONNECTED", "version", version.String())
		writer.Write(f2)
		close(stop)
	}()

	conn, err := Connect(fc1)
	c.Assert(err, IsNil)
	c.Assert(conn, NotNil)
	<-stop
	return conn, &fakeReaderWriter{
		reader: reader,
		writer: writer,
		conn:   fc2,
	}
}

func (s *StompSuite) Test_subscribe(c *C) {
	ackModes := []AckMode{AckAuto, AckClient, AckClientIndividual}
	versions := []Version{V10, V11, V12}
	header := NewHeader("id", "client-1", "custom", "true")

	for _, ackMode := range ackModes {
		for _, version := range versions {
			subscribeHelper(c, ackMode, version, nil)
			subscribeHelper(c, ackMode, version, header)
		}
	}
}

func subscribeHelper(c *C, ackMode AckMode, version Version, header *Header) {
	conn, rw := connectHelper(c, version)
	stop := make(chan struct{})

	go func() {
		defer func() {
			rw.Close()
			close(stop)
		}()

		f3, err := rw.Read()
		c.Assert(err, IsNil)
		c.Assert(f3.Command, Equals, "SUBSCRIBE")
<<<<<<< HEAD

		id, ok := f3.Contains("id")
		c.Assert(ok, Equals, true)

		if header != nil {
			for i := 0; i < header.Len(); i++ {
				k, v := header.GetAt(i)
				headerV, _ := f3.Contains(k)
				c.Assert(headerV, Equals, v)
			}
		}

		destination := f3.Get("destination")
=======
		id, ok := f3.Header.Contains("id")
		c.Assert(ok, Equals, true)
		destination := f3.Header.Get("destination")
>>>>>>> c4f971ac
		c.Assert(destination, Equals, "/queue/test-1")
		ack := f3.Header.Get("ack")
		c.Assert(ack, Equals, ackMode.String())

		for i := 1; i <= 5; i++ {
			messageId := fmt.Sprintf("message-%d", i)
			bodyText := fmt.Sprintf("Message body %d", i)
			f4 := frame.New("MESSAGE",
				frame.Subscription, id,
				frame.MessageId, messageId,
				frame.Destination, destination)
			if version == V12 {
				f4.Header.Add(frame.Ack, messageId)
			}
			f4.Body = []byte(bodyText)
			rw.Write(f4)

			if ackMode.ShouldAck() {
				f5, _ := rw.Read()
				c.Assert(f5.Command, Equals, "ACK")
				if version == V12 {
					c.Assert(f5.Header.Get("id"), Equals, messageId)
				} else {
					c.Assert(f5.Header.Get("subscription"), Equals, id)
					c.Assert(f5.Header.Get("message-id"), Equals, messageId)
				}
			}
		}

		f6, _ := rw.Read()
		c.Assert(f6.Command, Equals, "UNSUBSCRIBE")
		c.Assert(f6.Header.Get(frame.Receipt), Not(Equals), "")
		c.Assert(f6.Header.Get(frame.Id), Equals, id)
		rw.Write(frame.New(frame.RECEIPT,
			frame.ReceiptId, f6.Header.Get(frame.Receipt)))

		f7, _ := rw.Read()
		c.Assert(f7.Command, Equals, "DISCONNECT")
		rw.Write(frame.New(frame.RECEIPT,
			frame.ReceiptId, f7.Header.Get(frame.Receipt)))
	}()

	var sub *Subscription
	var err error
	if header != nil {
		sub, err = conn.SubscribeWithHeaders("/queue/test-1", ackMode, header)
	} else {
		sub, err = conn.Subscribe("/queue/test-1", ackMode)
	}

	c.Assert(sub, NotNil)
	c.Assert(err, IsNil)

	for i := 1; i <= 5; i++ {
		msg := <-sub.C
		messageId := fmt.Sprintf("message-%d", i)
		bodyText := fmt.Sprintf("Message body %d", i)
		c.Assert(msg.Subscription, Equals, sub)
		c.Assert(msg.Body, DeepEquals, []byte(bodyText))
		c.Assert(msg.Destination, Equals, "/queue/test-1")
		c.Assert(msg.Header.Get(frame.MessageId), Equals, messageId)

		c.Assert(msg.ShouldAck(), Equals, ackMode.ShouldAck())
		if msg.ShouldAck() {
			msg.Conn.Ack(msg)
		}
	}

	err = sub.Unsubscribe()
	c.Assert(err, IsNil)

	conn.Disconnect()
}

func (s *StompSuite) TestTransaction(c *C) {

	ackModes := []AckMode{AckAuto, AckClient, AckClientIndividual}
	versions := []Version{V10, V11, V12}
	aborts := []bool{false, true}
	nacks := []bool{false, true}

	for _, ackMode := range ackModes {
		for _, version := range versions {
			for _, abort := range aborts {
				for _, nack := range nacks {
					subscribeTransactionHelper(c, ackMode, version, abort, nack)
				}
			}
		}
	}
}

func subscribeTransactionHelper(c *C, ackMode AckMode, version Version, abort bool, nack bool) {
	conn, rw := connectHelper(c, version)
	stop := make(chan struct{})

	go func() {
		defer func() {
			rw.Close()
			close(stop)
		}()

		f3, err := rw.Read()
		c.Assert(err, IsNil)
		c.Assert(f3.Command, Equals, "SUBSCRIBE")
		id, ok := f3.Header.Contains("id")
		c.Assert(ok, Equals, true)
		destination := f3.Header.Get("destination")
		c.Assert(destination, Equals, "/queue/test-1")
		ack := f3.Header.Get("ack")
		c.Assert(ack, Equals, ackMode.String())

		for i := 1; i <= 5; i++ {
			messageId := fmt.Sprintf("message-%d", i)
			bodyText := fmt.Sprintf("Message body %d", i)
			f4 := frame.New("MESSAGE",
				frame.Subscription, id,
				frame.MessageId, messageId,
				frame.Destination, destination)
			if version == V12 {
				f4.Header.Add(frame.Ack, messageId)
			}
			f4.Body = []byte(bodyText)
			rw.Write(f4)

			beginFrame, err := rw.Read()
			c.Assert(err, IsNil)
			c.Assert(beginFrame, NotNil)
			c.Check(beginFrame.Command, Equals, "BEGIN")
			tx, ok := beginFrame.Header.Contains(frame.Transaction)

			c.Assert(ok, Equals, true)

			if ackMode.ShouldAck() {
				f5, _ := rw.Read()
				if nack && version.SupportsNack() {
					c.Assert(f5.Command, Equals, "NACK")
				} else {
					c.Assert(f5.Command, Equals, "ACK")
				}
				if version == V12 {
					c.Assert(f5.Header.Get("id"), Equals, messageId)
				} else {
					c.Assert(f5.Header.Get("subscription"), Equals, id)
					c.Assert(f5.Header.Get("message-id"), Equals, messageId)
				}
				c.Assert(f5.Header.Get("transaction"), Equals, tx)
			}

			sendFrame, _ := rw.Read()
			c.Assert(sendFrame, NotNil)
			c.Assert(sendFrame.Command, Equals, "SEND")
			c.Assert(sendFrame.Header.Get("transaction"), Equals, tx)

			commitFrame, _ := rw.Read()
			c.Assert(commitFrame, NotNil)
			if abort {
				c.Assert(commitFrame.Command, Equals, "ABORT")
			} else {
				c.Assert(commitFrame.Command, Equals, "COMMIT")
			}
			c.Assert(commitFrame.Header.Get("transaction"), Equals, tx)
		}

		f6, _ := rw.Read()
		c.Assert(f6.Command, Equals, "UNSUBSCRIBE")
		c.Assert(f6.Header.Get(frame.Receipt), Not(Equals), "")
		c.Assert(f6.Header.Get(frame.Id), Equals, id)
		rw.Write(frame.New(frame.RECEIPT,
			frame.ReceiptId, f6.Header.Get(frame.Receipt)))

		f7, _ := rw.Read()
		c.Assert(f7.Command, Equals, "DISCONNECT")
		rw.Write(frame.New(frame.RECEIPT,
			frame.ReceiptId, f7.Header.Get(frame.Receipt)))
	}()

	sub, err := conn.Subscribe("/queue/test-1", ackMode)
	c.Assert(sub, NotNil)
	c.Assert(err, IsNil)

	for i := 1; i <= 5; i++ {
		msg := <-sub.C
		messageId := fmt.Sprintf("message-%d", i)
		bodyText := fmt.Sprintf("Message body %d", i)
		c.Assert(msg.Subscription, Equals, sub)
		c.Assert(msg.Body, DeepEquals, []byte(bodyText))
		c.Assert(msg.Destination, Equals, "/queue/test-1")
		c.Assert(msg.Header.Get(frame.MessageId), Equals, messageId)

		c.Assert(msg.ShouldAck(), Equals, ackMode.ShouldAck())
		tx := msg.Conn.Begin()
		c.Assert(tx.Id(), Not(Equals), "")
		if msg.ShouldAck() {
			if nack && version.SupportsNack() {
				tx.Nack(msg)
			} else {
				tx.Ack(msg)
			}
		}
		err = tx.Send("/queue/another-queue", "text/plain", []byte(bodyText))
		c.Assert(err, IsNil)
		if abort {
			tx.Abort()
		} else {
			tx.Commit()
		}
	}

	err = sub.Unsubscribe()
	c.Assert(err, IsNil)

	conn.Disconnect()
}

func (s *StompSuite) TestHeartBeatReadTimeout(c *C) {
	conn, rw := createHeartBeatConnection(c, 100, 10000, time.Millisecond)

	go func() {
		f1, err := rw.Read()
		c.Assert(err, IsNil)
		c.Assert(f1.Command, Equals, "SUBSCRIBE")
		messageFrame := frame.New("MESSAGE",
			"destination", f1.Header.Get("destination"),
			"message-id", "1",
			"subscription", f1.Header.Get("id"))
		messageFrame.Body = []byte("Message body")
		rw.Write(messageFrame)
	}()

	sub, err := conn.Subscribe("/queue/test1", AckAuto)
	c.Assert(err, IsNil)
	c.Check(conn.readTimeout, Equals, 101*time.Millisecond)
	//println("read timeout", conn.readTimeout.String())

	msg, ok := <-sub.C
	c.Assert(msg, NotNil)
	c.Assert(ok, Equals, true)

	msg, ok = <-sub.C
	c.Assert(msg, NotNil)
	c.Assert(msg.Err, NotNil)
	c.Assert(msg.Err.Error(), Equals, "read timeout")

	msg, ok = <-sub.C
	c.Assert(msg, IsNil)
	c.Assert(ok, Equals, false)
}

func (s *StompSuite) TestHeartBeatWriteTimeout(c *C) {
	c.Skip("not finished yet")
	conn, rw := createHeartBeatConnection(c, 10000, 100, time.Millisecond*1)

	go func() {
		f1, err := rw.Read()
		c.Assert(err, IsNil)
		c.Assert(f1, IsNil)

	}()

	time.Sleep(250)
	conn.Disconnect()
}

func createHeartBeatConnection(
	c *C,
	readTimeout, writeTimeout int,
	readTimeoutError time.Duration) (*Conn, *fakeReaderWriter) {
	fc1, fc2 := testutil.NewFakeConn(c)
	stop := make(chan struct{})

	reader := frame.NewReader(fc2)
	writer := frame.NewWriter(fc2)

	go func() {
		f1, err := reader.Read()
		c.Assert(err, IsNil)
		c.Assert(f1.Command, Equals, "CONNECT")
		c.Assert(f1.Header.Get("heart-beat"), Equals, "1,1")
		f2 := frame.New("CONNECTED", "version", "1.2")
		f2.Header.Add("heart-beat", fmt.Sprintf("%d,%d", readTimeout, writeTimeout))
		writer.Write(f2)
		close(stop)
	}()

	conn, err := Connect(fc1,
		ConnOpt.HeartBeat(time.Millisecond, time.Millisecond),
		ConnOpt.HeartBeatError(readTimeoutError))
	c.Assert(conn, NotNil)
	c.Assert(err, IsNil)
	<-stop
	return conn, &fakeReaderWriter{
		reader: reader,
		writer: writer,
		conn:   fc2,
	}
}<|MERGE_RESOLUTION|>--- conflicted
+++ resolved
@@ -5,15 +5,9 @@
 	"io"
 	"time"
 
-<<<<<<< HEAD
 	. "gopkg.in/check.v1"
-	"gopkg.in/stomp.v1/frame"
-	"gopkg.in/stomp.v1/testutil"
-=======
 	"gopkg.in/stomp.v2/frame"
 	"gopkg.in/stomp.v2/testutil"
-	. "launchpad.net/gocheck"
->>>>>>> c4f971ac
 )
 
 type fakeReaderWriter struct {
@@ -226,7 +220,7 @@
 func (s *StompSuite) Test_subscribe(c *C) {
 	ackModes := []AckMode{AckAuto, AckClient, AckClientIndividual}
 	versions := []Version{V10, V11, V12}
-	header := NewHeader("id", "client-1", "custom", "true")
+	header := frame.NewHeader("id", "client-1", "custom", "true")
 
 	for _, ackMode := range ackModes {
 		for _, version := range versions {
@@ -236,7 +230,7 @@
 	}
 }
 
-func subscribeHelper(c *C, ackMode AckMode, version Version, header *Header) {
+func subscribeHelper(c *C, ackMode AckMode, version Version, header *frame.Header) {
 	conn, rw := connectHelper(c, version)
 	stop := make(chan struct{})
 
@@ -249,25 +243,21 @@
 		f3, err := rw.Read()
 		c.Assert(err, IsNil)
 		c.Assert(f3.Command, Equals, "SUBSCRIBE")
-<<<<<<< HEAD
-
-		id, ok := f3.Contains("id")
+
+		id, ok := f3.Header.Contains("id")
 		c.Assert(ok, Equals, true)
 
 		if header != nil {
 			for i := 0; i < header.Len(); i++ {
 				k, v := header.GetAt(i)
-				headerV, _ := f3.Contains(k)
-				c.Assert(headerV, Equals, v)
-			}
-		}
-
-		destination := f3.Get("destination")
-=======
-		id, ok := f3.Header.Contains("id")
-		c.Assert(ok, Equals, true)
+				if k != frame.Id {
+					headerV, _ := f3.Header.Contains(k)
+					c.Assert(headerV, Equals, v)
+				}
+			}
+		}
+
 		destination := f3.Header.Get("destination")
->>>>>>> c4f971ac
 		c.Assert(destination, Equals, "/queue/test-1")
 		ack := f3.Header.Get("ack")
 		c.Assert(ack, Equals, ackMode.String())
@@ -312,11 +302,7 @@
 
 	var sub *Subscription
 	var err error
-	if header != nil {
-		sub, err = conn.SubscribeWithHeaders("/queue/test-1", ackMode, header)
-	} else {
-		sub, err = conn.Subscribe("/queue/test-1", ackMode)
-	}
+	sub, err = conn.Subscribe("/queue/test-1", ackMode, SubscribeOpt.Header(header))
 
 	c.Assert(sub, NotNil)
 	c.Assert(err, IsNil)
